--- conflicted
+++ resolved
@@ -465,13 +465,8 @@
             (kv,ii) = self._els[ii]
             if key == kv[0]:
                 return kv[1]
-<<<<<<< HEAD
-        raise default
-    def __iter__(self) -> Iterable[K]:
-=======
         return default
     def __iter__(self):
->>>>>>> 403ae558
         v0 = self._version
         def _iter_key(arg):
             if v0 < self._version:
